--- conflicted
+++ resolved
@@ -29,18 +29,6 @@
 	srun -c 2 -p free --pty /bin/bash -i
 	cd back-to-school-jen; micromamba create -f environment.yaml
 ```
-<<<<<<< HEAD
-3) From the `1_data` directory get data and reformat:
-```bash
-    python get_data_spice2.py --data-dir "." 2>&1 | tee log.txt
-```
-    or
-```bash
-    chmod 774 run_local.sh
-    ./run_local.sh
-```
-5) Split filtered data into the training and test set from `3_split_train_test`
-=======
 3) From the `1_data` directory get data from zenodo and reformat
 4) From the `2_filtered_results` directory filter out high energy conformations and any SMILES strings that cannot be parsed
->>>>>>> 7cef6ed2
+5) Split filtered data into the training and test set from `3_split_train_test`