--- conflicted
+++ resolved
@@ -32,9 +32,4 @@
 3) From the `1_data` directory get data from zenodo and reformat
 4) From the `2_filtered_results` directory filter out high energy conformations and any SMILES strings that cannot be parsed
 5) Split filtered data into the training and test set from `3_split_train_test`
-<<<<<<< HEAD
-6) Create and save SMEE force field and topology inputs from openff interchanges in `4_setup_train_ff_topologies`
-8) In `6_run_fit` run the fit using previously prepared files
-=======
-6) Create and save SMEE force field and topology inputs from openff interchanges in `4_setup_train_ff_topologies`
->>>>>>> 80fae584
+6) Create and save SMEE force field and topology inputs from openff interchanges in `4_setup_train_ff_topologies`