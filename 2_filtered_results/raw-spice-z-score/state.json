{
  "_data_files": [
    {
      "filename": "data-00000-of-00001.arrow"
    }
  ],
<<<<<<< HEAD
  "_fingerprint": "f05780f53a55f971",
=======
  "_fingerprint": "60e3466593aab6ef",
>>>>>>> eb92c736
  "_format_columns": null,
  "_format_kwargs": {},
  "_format_type": "torch",
  "_output_all_columns": false,
  "_split": null
}<|MERGE_RESOLUTION|>--- conflicted
+++ resolved
@@ -4,11 +4,7 @@
       "filename": "data-00000-of-00001.arrow"
     }
   ],
-<<<<<<< HEAD
-  "_fingerprint": "f05780f53a55f971",
-=======
   "_fingerprint": "60e3466593aab6ef",
->>>>>>> eb92c736
   "_format_columns": null,
   "_format_kwargs": {},
   "_format_type": "torch",
